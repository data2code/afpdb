--- conflicted
+++ resolved
@@ -7,15 +7,11 @@
 <img alt="Conda Version" src="https://img.shields.io/conda/vn/bioconda/afpdb">
 </a>
 
-<<<<<<< HEAD
-The emergence of AlphaFold and subsequent protein AI models has revolutionized protein design. To maximize the probability of success, the AI-driven protein design process involves analyzing thousands of protein structures. This includes handling structure file read/write operations, aligning structures and measuring structural deviations, standardizing chain/residue labels, extracting residues, identifying mutations, and creating visualizations. However, existing programming packages predate the recent AI breakthroughts, leading to extra human coding and slow code execution. To bridge this gap, we introduce the Afpdb module. Built upon AlphaFold’s numpy architecture, Afpdb offers a high-performance computing core. By leveraging the intuitive contig syntax proposed by RFDiffusion, afpdb makes code succint and readable. By offering a user-friendly interface that seamlessly integrates with PyMOL, afpdb automates visual quality control. Providing over 190 methods commonly used in protein AI design but not readily available elsewhere, afpdb enables users to write less but faster code for protein structure analyses.
-
-Automatic chain alignment, antibody analysis support, simplified PyMOL visualization for multiple protein objects, and many methods have been added in version 0.3. The algorithm to identify gaps within a chain are improved to minimize false gaps. Tests, docstring, and argument typing are improved to help Github Coplit to understand the module better. To explore these new features, please search for the tag "#2025JUL" in the Notebook or tutorial documentation.
-=======
-The advent of AlphaFold and other protein AI models has transformed protein design, necessitating efficient handling of large-scale data and complex workflows. Traditional programming packages, developed before these AI advancements, often lead to inefficiencies in coding and slow execution. To bridge this gap, we introduce Afpdb, a high-performance Python module built on AlphaFold’s NumPy architecture. Afpdb leverages RFDiffusion's contig syntax to streamline residue and atom selection, making coding simpler and more readable. By integrating PyMOL’s visualization capabilities, Afpdb enables automatic visual quality control, enhancing productivity in structural biology. With over 180 methods commonly used in protein AI design, Afpdb supports the development of concise, high-performance code, addressing the limitations of existing tools like Biopython. Afpdb is designed to complement powerful AI models such as AlphaFold and ProteinMPNN, providing the additional utility needed to effectively manipulate protein structures and drive innovation in protein design.
+The advent of AlphaFold and other protein AI models has transformed protein design, necessitating efficient handling of large-scale data and complex workflows. Traditional programming packages, developed before these AI advancements, often lead to inefficiencies in coding and slow execution. To bridge this gap, we introduce Afpdb, a high-performance Python module built on AlphaFold’s NumPy architecture. Afpdb leverages RFDiffusion's contig syntax to streamline residue and atom selection, making coding simpler and more readable. By integrating PyMOL’s visualization capabilities, Afpdb enables automatic visual quality control, enhancing productivity in structural biology. With over 190 methods commonly used in protein AI design, Afpdb supports the development of concise, high-performance code, addressing the limitations of existing tools like Biopython. Afpdb is designed to complement powerful AI models such as AlphaFold and ProteinMPNN, providing the additional utility needed to effectively manipulate protein structures and drive innovation in protein design.
+
+Automatic chain alignment, antibody analysis, simplified PyMOL visualization for multiple protein objects, and many methods have been added in version 0.3. The algorithm to identify gaps within a chain are improved to minimize false gaps. Tests, docstring, and argument typing are improved to help Github Coplit to understand the module better. To explore these new features, please search for the tag "#2025JUL" in the Notebook or tutorial documentation.
 
 Please read our short artical published in <a href="https://doi.org/10.1093/bioinformatics/btae654">Bioinformatics</a>.
->>>>>>> e18ff796
 
 <img src="https://github.com/data2code/afpdb/blob/main/tutorial/img/afpdb.png?raw=true">
 
@@ -143,7 +139,7 @@
  0  H        VQLVQSGAEVKRPGSSVTVS...        220                    8                 14                     1                  226
  1  L        EIVLTQSPGTQSLSPGERAT...        212                    0                  1                     1                  211
  2  P        NWFDITNWLWYIK                   13                    0                  0                     1                   13
- ```
+```
 ### Replace Missing Residues for AI Prediction
 ```
 print("Sequence for AlphaFold modeling, with missing residues replaced by Glycine:")
@@ -189,8 +185,9 @@
 q.show(show_sidechains=True)
 ```
 Output (It will be 3D interactive within Jupyter Notebook)<br>
+```
 <img src="https://github.com/data2code/afpdb/blob/main/tutorial/img/demo.png?raw=true">
-<<<<<<< HEAD
+```
 
 ### Antibody Analysis & PyMOL Visualization
 ```
@@ -273,16 +270,4 @@
 Truncated protein q: X:Y:Z 
 
 RMSD (expecting 0): 7.16936768611062e-15
-=======
-### PyMOL Integration
-```
-# convert the selection into a PyMOL selection command
-rs = (rs_binder | P).str(format="PYMOL", rs_name="myint")
-cmd=f'''fetch 5cil, myobj; util.cbc;
-{rs}
-show sticks, myint; zoom myint; deselect;
-save binders.pse
-# generate a PyMOL session file binders.pse
-Protein.PyMOL().run(cmd)
->>>>>>> e18ff796
 ```